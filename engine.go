// Copyright 2023 LiveKit, Inc.
//
// Licensed under the Apache License, Version 2.0 (the "License");
// you may not use this file except in compliance with the License.
// You may obtain a copy of the License at
//
//     http://www.apache.org/licenses/LICENSE-2.0
//
// Unless required by applicable law or agreed to in writing, software
// distributed under the License is distributed on an "AS IS" BASIS,
// WITHOUT WARRANTIES OR CONDITIONS OF ANY KIND, either express or implied.
// See the License for the specific language governing permissions and
// limitations under the License.

package lksdk

import (
	"context"
	"sync"
	"time"

	protoLogger "github.com/livekit/protocol/logger"
	"github.com/pion/webrtc/v4"
	"go.uber.org/atomic"
	"google.golang.org/protobuf/encoding/protojson"
	"google.golang.org/protobuf/proto"

	"github.com/livekit/protocol/livekit"
)

const (
	reliableDataChannelName = "_reliable"
	lossyDataChannelName    = "_lossy"

	maxReconnectCount        = 10
	initialReconnectInterval = 300 * time.Millisecond
	maxReconnectInterval     = 60 * time.Second
)

type RTCEngine struct {
	log protoLogger.Logger

	pclock     sync.Mutex
	publisher  *PCTransport
	subscriber *PCTransport
	client     *SignalClient

	dclock        sync.RWMutex
	reliableDC    *webrtc.DataChannel
	lossyDC       *webrtc.DataChannel
	reliableDCSub *webrtc.DataChannel
	lossyDCSub    *webrtc.DataChannel

	trackPublishedListenersLock sync.Mutex
	trackPublishedListeners     map[string]chan *livekit.TrackPublishedResponse

	subscriberPrimary     bool
	hasConnected          atomic.Bool
	hasPublish            atomic.Bool
	closed                atomic.Bool
	reconnecting          atomic.Bool
	requiresFullReconnect atomic.Bool

	url        string
	token      atomic.String
	connParams *SignalClientConnectParams

	JoinTimeout time.Duration

	// callbacks
	OnLocalTrackUnpublished func(response *livekit.TrackUnpublishedResponse)
	OnTrackRemoteMuted      func(request *livekit.MuteTrackRequest)
	OnDisconnected          func(reason DisconnectionReason)
	OnMediaTrack            func(track *webrtc.TrackRemote, receiver *webrtc.RTPReceiver)
	OnParticipantUpdate     func([]*livekit.ParticipantInfo)
	OnSpeakersChanged       func([]*livekit.SpeakerInfo)
	OnDataReceived          func(userPacket *livekit.UserPacket) // Deprecated: Use OnDataPacket instead
	OnDataPacket            func(identity string, dataPacket DataPacket)
	OnConnectionQuality     func([]*livekit.ConnectionQualityInfo)
	OnRoomUpdate            func(room *livekit.Room)
	OnRestarting            func()
	OnRestarted             func(*livekit.JoinResponse)
	OnResuming              func()
	OnResumed               func()
	OnTranscription         func(*livekit.Transcription)
<<<<<<< HEAD
	OnRpcRequest            func(callerIdentity, requestId, method, payload string, responseTimeout time.Duration, version uint32)
	OnRpcAck                func(requestId string)
	OnRpcResponse           func(requestId string, payload *string, error *RpcError)
=======
	OnSignalClientConnected func(*livekit.JoinResponse)
>>>>>>> 350ae588

	// callbacks to get data
	CbGetLocalParticipantSID func() string
}

func NewRTCEngine() *RTCEngine {
	e := &RTCEngine{
		log:                     logger,
		client:                  NewSignalClient(),
		trackPublishedListeners: make(map[string]chan *livekit.TrackPublishedResponse),
		JoinTimeout:             15 * time.Second,
	}

	e.client.OnParticipantUpdate = func(info []*livekit.ParticipantInfo) {
		if f := e.OnParticipantUpdate; f != nil {
			f(info)
		}
	}
	e.client.OnSpeakersChanged = func(si []*livekit.SpeakerInfo) {
		if f := e.OnSpeakersChanged; f != nil {
			f(si)
		}
	}
	e.client.OnLocalTrackPublished = e.handleLocalTrackPublished
	e.client.OnLocalTrackUnpublished = e.handleLocalTrackUnpublished
	e.client.OnTrackRemoteMuted = e.handleTrackRemoteMuted
	e.client.OnConnectionQuality = func(cqi []*livekit.ConnectionQualityInfo) {
		if f := e.OnConnectionQuality; f != nil {
			f(cqi)
		}
	}
	e.client.OnRoomUpdate = func(room *livekit.Room) {
		if f := e.OnRoomUpdate; f != nil {
			f(room)
		}
	}
	e.client.OnLeave = e.handleLeave
	e.client.OnTokenRefresh = func(refreshToken string) {
		e.token.Store(refreshToken)
	}
	e.client.OnClose = func() { e.handleDisconnect(false) }

	return e
}

// SetLogger overrides default logger.
func (e *RTCEngine) SetLogger(l protoLogger.Logger) {
	e.log = l
	e.client.SetLogger(l)
	if e.publisher != nil {
		e.publisher.SetLogger(l)
	}
	if e.subscriber != nil {
		e.subscriber.SetLogger(l)
	}
}

// Deprecated, use JoinContext.
func (e *RTCEngine) Join(url string, token string, params *SignalClientConnectParams) (*livekit.JoinResponse, error) {
	return e.JoinContext(context.TODO(), url, token, params)
}

func (e *RTCEngine) JoinContext(ctx context.Context, url string, token string, params *SignalClientConnectParams) (*livekit.JoinResponse, error) {
	res, err := e.client.JoinContext(ctx, url, token, *params)
	if err != nil {
		return nil, err
	}

	e.url = url
	e.token.Store(token)
	e.connParams = params

	err = e.configure(res.IceServers, res.ClientConfiguration, proto.Bool(res.SubscriberPrimary))
	if err != nil {
		return nil, err
	}

	if e.OnSignalClientConnected != nil {
		e.OnSignalClientConnected(res)
	}

	e.client.Start()

	// send offer
	if !res.SubscriberPrimary || res.FastPublish {
		if publisher, ok := e.Publisher(); ok {
			publisher.Negotiate()
		} else {
			return nil, ErrNoPeerConnection
		}
	}

	if err = e.waitUntilConnected(); err != nil {
		return nil, err
	}
	e.hasConnected.Store(true)
	return res, err
}

func (e *RTCEngine) Close() {
	if !e.closed.CompareAndSwap(false, true) {
		return
	}

	go func() {
		for e.reconnecting.Load() {
			time.Sleep(50 * time.Millisecond)
		}

		if publisher, ok := e.Publisher(); ok {
			_ = publisher.Close()
		}
		if subscriber, ok := e.Subscriber(); ok {
			_ = subscriber.Close()
		}

		e.client.Close()
	}()
}

func (e *RTCEngine) IsConnected() bool {
	e.pclock.Lock()
	defer e.pclock.Unlock()

	if e.publisher == nil || e.subscriber == nil {
		return false
	}
	if e.subscriberPrimary {
		return e.subscriber.IsConnected()
	}
	return e.publisher.IsConnected()
}

func (e *RTCEngine) Publisher() (*PCTransport, bool) {
	e.pclock.Lock()
	defer e.pclock.Unlock()
	return e.publisher, e.publisher != nil
}

func (e *RTCEngine) Subscriber() (*PCTransport, bool) {
	e.pclock.Lock()
	defer e.pclock.Unlock()
	return e.subscriber, e.subscriber != nil
}

func (e *RTCEngine) setRTT(rtt uint32) {
	if subscriber, ok := e.Subscriber(); ok {
		subscriber.SetRTT(rtt)
	}
}

func (e *RTCEngine) configure(
	iceServers []*livekit.ICEServer,
	clientConfig *livekit.ClientConfiguration,
	subscriberPrimary *bool) error {

	configuration := e.makeRTCConfiguration(iceServers, clientConfig)
	e.pclock.Lock()
	defer e.pclock.Unlock()

	// remove previous transport
	if e.publisher != nil {
		e.publisher.Close()
		e.publisher = nil
	}
	if e.subscriber != nil {
		e.subscriber.Close()
		e.subscriber = nil
	}

	var err error
	if e.publisher, err = NewPCTransport(PCTransportParams{
		Configuration:        configuration,
		RetransmitBufferSize: e.connParams.RetransmitBufferSize,
		Pacer:                e.connParams.Pacer,
		Interceptors:         e.connParams.Interceptors,
		OnRTTUpdate:          e.setRTT,
		IsSender:             true,
	}); err != nil {
		return err
	}
	if e.subscriber, err = NewPCTransport(PCTransportParams{
		Configuration:        configuration,
		RetransmitBufferSize: e.connParams.RetransmitBufferSize,
	}); err != nil {
		return err
	}
	e.publisher.SetLogger(e.log)
	e.subscriber.SetLogger(e.log)
	e.log.Debugw("Using ICE servers", "servers", iceServers)

	if subscriberPrimary != nil {
		e.subscriberPrimary = *subscriberPrimary
	}
	e.subscriber.OnRemoteDescriptionSettled(e.createPublisherAnswerAndSend)

	e.publisher.pc.OnICECandidate(func(candidate *webrtc.ICECandidate) {
		if candidate == nil {
			// done
			return
		}
		init := candidate.ToJSON()
		e.log.Debugw("local ICE candidate",
			"target", livekit.SignalTarget_PUBLISHER,
			"candidate", init.Candidate,
		)
		if err := e.client.SendICECandidate(init, livekit.SignalTarget_PUBLISHER); err != nil {
			e.log.Errorw("could not send ICE candidates for publisher", err)
		}

	})
	e.subscriber.pc.OnICECandidate(func(candidate *webrtc.ICECandidate) {
		if candidate == nil {
			// done
			return
		}
		init := candidate.ToJSON()
		e.log.Debugw("local ICE candidate",
			"target", livekit.SignalTarget_SUBSCRIBER,
			"candidate", init.Candidate,
		)
		if err := e.client.SendICECandidate(init, livekit.SignalTarget_SUBSCRIBER); err != nil {
			e.log.Errorw("could not send ICE candidates for subscriber", err)
		}
	})

	primaryTransport := e.publisher
	if e.subscriberPrimary {
		primaryTransport = e.subscriber
	}
	primaryTransport.pc.OnICEConnectionStateChange(func(state webrtc.ICEConnectionState) {
		switch state {
		case webrtc.ICEConnectionStateConnected:
			var fields []interface{}
			if pair, err := primaryTransport.GetSelectedCandidatePair(); err == nil {
				fields = append(fields, "iceCandidatePair", pair)
			}
			e.log.Debugw("ICE connected", fields...)
		case webrtc.ICEConnectionStateDisconnected:
			e.log.Debugw("ICE disconnected")
		case webrtc.ICEConnectionStateFailed:
			e.log.Debugw("ICE failed")
			e.handleDisconnect(false)
		}
	})

	e.subscriber.pc.OnTrack(func(remote *webrtc.TrackRemote, receiver *webrtc.RTPReceiver) {
		if e.OnMediaTrack != nil {
			e.OnMediaTrack(remote, receiver)
		}
	})

	e.subscriber.pc.OnDataChannel(func(c *webrtc.DataChannel) {
		e.dclock.Lock()
		defer e.dclock.Unlock()
		if c.Label() == reliableDataChannelName {
			e.reliableDCSub = c
		} else if c.Label() == lossyDataChannelName {
			e.lossyDCSub = c
		} else {
			return
		}
		c.OnMessage(e.handleDataPacket)
	})

	e.publisher.OnOffer = func(offer webrtc.SessionDescription) {
		e.hasPublish.Store(true)
		if err := e.client.SendOffer(offer); err != nil {
			e.log.Errorw("could not send offer", err)
		}
	}

	trueVal := true
	maxRetries := uint16(1)
	e.dclock.Lock()
	e.lossyDC, err = e.publisher.PeerConnection().CreateDataChannel(lossyDataChannelName, &webrtc.DataChannelInit{
		Ordered:        &trueVal,
		MaxRetransmits: &maxRetries,
	})
	if err != nil {
		e.dclock.Unlock()
		return err
	}
	e.lossyDC.OnMessage(e.handleDataPacket)
	e.reliableDC, err = e.publisher.PeerConnection().CreateDataChannel(reliableDataChannelName, &webrtc.DataChannelInit{
		Ordered: &trueVal,
	})
	if err != nil {
		e.dclock.Unlock()
		return err
	}
	e.reliableDC.OnMessage(e.handleDataPacket)
	e.dclock.Unlock()

	// configure client
	e.client.OnAnswer = func(sd webrtc.SessionDescription) {
		if e.closed.Load() {
			e.log.Debugw("ignoring SDP answer after closed")
			return
		}

		if err := e.publisher.SetRemoteDescription(sd); err != nil {
			e.log.Errorw("could not set remote description", err)
		} else {
			e.log.Debugw("successfully set publisher answer")
		}
	}
	e.client.OnTrickle = func(init webrtc.ICECandidateInit, target livekit.SignalTarget) {
		if e.closed.Load() {
			e.log.Debugw("ignoring trickle after closed")
			return
		}

		var err error
		e.log.Debugw("remote ICE candidate",
			"target", target,
			"candidate", init.Candidate,
		)
		if target == livekit.SignalTarget_PUBLISHER {
			err = e.publisher.AddICECandidate(init)
		} else if target == livekit.SignalTarget_SUBSCRIBER {
			err = e.subscriber.AddICECandidate(init)
		}
		if err != nil {
			e.log.Errorw("could not add ICE candidate", err)
		}
	}
	e.client.OnOffer = func(sd webrtc.SessionDescription) {
		if e.closed.Load() {
			e.log.Debugw("ignoring SDP offer after closed")
			return
		}

		e.log.Debugw("received offer for subscriber")
		if err := e.subscriber.SetRemoteDescription(sd); err != nil {
			e.log.Errorw("could not set remote description", err)
			return
		}

	}
	return nil
}

func (e *RTCEngine) GetDataChannel(kind livekit.DataPacket_Kind) *webrtc.DataChannel {
	e.dclock.RLock()
	defer e.dclock.RUnlock()
	if kind == livekit.DataPacket_RELIABLE {
		return e.reliableDC
	}
	return e.lossyDC
}

func (e *RTCEngine) GetDataChannelSub(kind livekit.DataPacket_Kind) *webrtc.DataChannel {
	e.dclock.RLock()
	defer e.dclock.RUnlock()
	if kind == livekit.DataPacket_RELIABLE {
		return e.reliableDCSub
	}
	return e.lossyDCSub
}

func waitUntilConnected(d time.Duration, test func() bool) error {
	if test() {
		return nil
	}

	timeout := time.NewTimer(d)
	defer timeout.Stop()
	ticker := time.NewTicker(10 * time.Millisecond)
	defer ticker.Stop()
	for {
		select {
		case <-timeout.C:
			return ErrConnectionTimeout
		case <-ticker.C:
			if test() {
				return nil
			}
		}
	}
}

func (e *RTCEngine) waitUntilConnected() error {
	return waitUntilConnected(e.JoinTimeout, func() bool {
		if e.IsConnected() {
			e.requiresFullReconnect.Store(false)
			return true
		}
		return false
	})
}

func (e *RTCEngine) ensurePublisherConnected(ensureDataReady bool) error {
	e.pclock.Lock()
	subscriberPrimary := e.subscriberPrimary
	e.pclock.Unlock()
	if !subscriberPrimary {
		return e.waitUntilConnected()
	}

	var negotiated bool
	return waitUntilConnected(e.JoinTimeout, func() bool {
		if publisher, ok := e.Publisher(); ok {
			if publisher.IsConnected() && (!ensureDataReady || e.dataPubChannelReady()) {
				return true
			}
			if !negotiated {
				publisher.Negotiate()
				negotiated = true
			}
		}
		return false
	})
}

func (e *RTCEngine) dataPubChannelReady() bool {
	e.dclock.RLock()
	defer e.dclock.RUnlock()
	return e.reliableDC.ReadyState() == webrtc.DataChannelStateOpen && e.lossyDC.ReadyState() == webrtc.DataChannelStateOpen
}

func (e *RTCEngine) RegisterTrackPublishedListener(cid string, c chan *livekit.TrackPublishedResponse) {
	e.trackPublishedListenersLock.Lock()
	e.trackPublishedListeners[cid] = c
	e.trackPublishedListenersLock.Unlock()
}

func (e *RTCEngine) UnregisterTrackPublishedListener(cid string) {
	e.trackPublishedListenersLock.Lock()
	delete(e.trackPublishedListeners, cid)
	e.trackPublishedListenersLock.Unlock()
}

func (e *RTCEngine) handleLocalTrackPublished(res *livekit.TrackPublishedResponse) {
	e.trackPublishedListenersLock.Lock()
	listener, ok := e.trackPublishedListeners[res.Cid]
	e.trackPublishedListenersLock.Unlock()

	if ok {
		listener <- res
	}
}

func (e *RTCEngine) handleLocalTrackUnpublished(res *livekit.TrackUnpublishedResponse) {
	if e.OnLocalTrackUnpublished != nil {
		e.OnLocalTrackUnpublished(res)
	}
}

func (e *RTCEngine) handleTrackRemoteMuted(request *livekit.MuteTrackRequest) {
	if e.OnTrackRemoteMuted != nil {
		e.OnTrackRemoteMuted(request)
	}
}

func (e *RTCEngine) handleDataPacket(msg webrtc.DataChannelMessage) {
	packet, err := e.readDataPacket(msg)
	if err != nil {
		return
	}
	identity := packet.ParticipantIdentity
	switch msg := packet.Value.(type) {
	case *livekit.DataPacket_User:
		m := msg.User
		//lint:ignore SA1019 backward compatibility
		if ptr := &m.ParticipantIdentity; *ptr == "" {
			*ptr = identity
		}
		//lint:ignore SA1019 backward compatibility
		if ptr := &m.DestinationIdentities; len(*ptr) == 0 {
			*ptr = packet.DestinationIdentities
		}
		if onDataReceived := e.OnDataReceived; onDataReceived != nil {
			onDataReceived(m)
		}
		if e.OnDataPacket != nil {
			if identity == "" {
				//lint:ignore SA1019 backward compatibility
				identity = m.ParticipantIdentity
			}
			e.OnDataPacket(identity, &UserDataPacket{
				Payload: m.Payload,
				Topic:   m.GetTopic(),
			})
		}
	case *livekit.DataPacket_SipDtmf:
		if e.OnDataPacket != nil {
			e.OnDataPacket(identity, msg.SipDtmf)
		}
	case *livekit.DataPacket_Transcription:
		if e.OnTranscription != nil {
			e.OnTranscription(msg.Transcription)
		}
	case *livekit.DataPacket_RpcRequest:
		if e.OnRpcRequest != nil {
			e.OnRpcRequest(packet.ParticipantIdentity, msg.RpcRequest.Id, msg.RpcRequest.Method, msg.RpcRequest.Payload, time.Duration(msg.RpcRequest.ResponseTimeoutMs)*time.Millisecond, msg.RpcRequest.Version)
		}
	case *livekit.DataPacket_RpcAck:
		if e.OnRpcAck != nil {
			e.OnRpcAck(msg.RpcAck.RequestId)
		}
	case *livekit.DataPacket_RpcResponse:
		if e.OnRpcResponse != nil {
			switch res := msg.RpcResponse.Value.(type) {
			case *livekit.RpcResponse_Payload:
				e.OnRpcResponse(msg.RpcResponse.RequestId, &res.Payload, nil)
			case *livekit.RpcResponse_Error:
				e.OnRpcResponse(msg.RpcResponse.RequestId, nil, fromProto(res.Error))
			}
		}
	}
}

func (e *RTCEngine) readDataPacket(msg webrtc.DataChannelMessage) (*livekit.DataPacket, error) {
	dataPacket := &livekit.DataPacket{}
	if msg.IsString {
		err := protojson.Unmarshal(msg.Data, dataPacket)
		return dataPacket, err
	}
	err := proto.Unmarshal(msg.Data, dataPacket)
	return dataPacket, err
}

func (e *RTCEngine) handleDisconnect(fullReconnect bool) {
	// do not retry until fully connected
	if e.closed.Load() || !e.hasConnected.Load() {
		return
	}

	if !e.reconnecting.CompareAndSwap(false, true) {
		if fullReconnect {
			e.requiresFullReconnect.Store(true)
		}
		return
	}

	go func() {
		defer e.reconnecting.Store(false)
		for reconnectCount := 0; reconnectCount < maxReconnectCount && !e.closed.Load(); reconnectCount++ {
			if e.requiresFullReconnect.Load() {
				fullReconnect = true
			}
			if fullReconnect {
				if reconnectCount == 0 && e.OnRestarting != nil {
					e.OnRestarting()
				}
				e.log.Infow("restarting connection...", "reconnectCount", reconnectCount)
				if err := e.restartConnection(); err != nil {
					e.log.Errorw("restart connection failed", err)
				} else {
					return
				}
			} else {
				if reconnectCount == 0 && e.OnResuming != nil {
					e.OnResuming()
				}
				e.log.Infow("resuming connection...", "reconnectCount", reconnectCount)
				if err := e.resumeConnection(); err != nil {
					e.log.Errorw("resume connection failed", err)
				} else {
					return
				}
			}

			delay := time.Duration(reconnectCount*reconnectCount) * initialReconnectInterval
			if delay > maxReconnectInterval {
				break
			}
			if reconnectCount < maxReconnectCount-1 {
				time.Sleep(delay)
			}
		}

		if e.OnDisconnected != nil {
			e.OnDisconnected(Failed)
		}
	}()
}

func (e *RTCEngine) resumeConnection() error {
	reconnect, err := e.client.Reconnect(e.url, e.token.Load(), *e.connParams, e.CbGetLocalParticipantSID())
	if err != nil {
		return err
	}

	if reconnect != nil {
		configuration := e.makeRTCConfiguration(reconnect.IceServers, reconnect.ClientConfiguration)
		e.pclock.Lock()
		if err = e.publisher.SetConfiguration(configuration); err != nil {
			logger.Errorw("could not set rtc configuration for publisher", err)
			e.pclock.Unlock()
			return err
		}
		if err = e.subscriber.SetConfiguration(configuration); err != nil {
			logger.Errorw("could not set rtc configuration for subscriber", err)
			e.pclock.Unlock()
			return err
		}
		e.pclock.Unlock()
	}
	e.client.Start()

	// send offer if publisher enabled
	e.pclock.Lock()
	sendOffer := !e.subscriberPrimary || e.hasPublish.Load()
	publisher := e.publisher
	e.pclock.Unlock()
	if sendOffer {
		if err := publisher.createAndSendOffer(&webrtc.OfferOptions{
			ICERestart: true,
		}); err != nil {
			return err
		}
	}

	if err = e.waitUntilConnected(); err != nil {
		return err
	}

	if e.OnResumed != nil {
		e.OnResumed()
	}
	return nil
}

func (e *RTCEngine) restartConnection() error {
	if e.client.IsStarted() {
		// TODO: special reason for reconnect?
		e.client.SendLeaveWithReason(livekit.DisconnectReason_UNKNOWN_REASON)
	}
	e.client.Close()

	res, err := e.Join(e.url, e.token.Load(), e.connParams)
	if err != nil {
		return err
	}

	if e.OnRestarted != nil {
		e.OnRestarted(res)
	}
	return nil
}

func (e *RTCEngine) createPublisherAnswerAndSend() error {
	answer, err := e.subscriber.pc.CreateAnswer(nil)
	if err != nil {
		e.log.Errorw("could not create answer", err)
		return err
	}
	if err := e.subscriber.pc.SetLocalDescription(answer); err != nil {
		e.log.Errorw("could not set subscriber local description", err)
		return err
	}
	if err := e.client.SendAnswer(answer); err != nil {
		e.log.Errorw("could not send answer for subscriber", err)
		return err
	}
	return nil
}

func (e *RTCEngine) handleLeave(leave *livekit.LeaveRequest) {
	if leave.GetCanReconnect() {
		e.handleDisconnect(true)
	} else {
		reason := leave.GetReason()
		e.log.Infow("server initiated leave",
			"reason", reason,
			"canReconnect", leave.GetCanReconnect(),
		)
		if e.OnDisconnected != nil {
			// TODO: migrate to LeaveRequest.Action
			e.OnDisconnected(GetDisconnectionReason(reason))
		}
	}
}

func (e *RTCEngine) makeRTCConfiguration(iceServers []*livekit.ICEServer, clientConfig *livekit.ClientConfiguration) webrtc.Configuration {
	rtcICEServers := FromProtoIceServers(iceServers)
	configuration := webrtc.Configuration{
		ICEServers:         rtcICEServers,
		ICETransportPolicy: e.connParams.ICETransportPolicy,
	}
	if clientConfig != nil &&
		clientConfig.GetForceRelay() == livekit.ClientConfigSetting_ENABLED {
		configuration.ICETransportPolicy = webrtc.ICETransportPolicyRelay
	}
	return configuration
}

func (e *RTCEngine) publishDataPacket(pck *livekit.DataPacket, kind livekit.DataPacket_Kind) {
	data, err := proto.Marshal(pck)
	if err != nil {
		e.log.Errorw("could not marshal data packet", err)
		return
	}

	err = e.ensurePublisherConnected(true)
	if err != nil {
		e.log.Errorw("could not ensure publisher connected", err)
		return
	}

	dc := e.GetDataChannel(kind)
	if dc == nil {
		e.log.Errorw("could not get data channel", nil, "kind", kind)
		return
	}

	dc.Send(data)
}

func (e *RTCEngine) publishRpcResponse(destinationIdentity, requestId string, payload *string, error *RpcError) {
	packet := &livekit.DataPacket{
		DestinationIdentities: []string{destinationIdentity},
		Kind:                  livekit.DataPacket_RELIABLE,
		Value: &livekit.DataPacket_RpcResponse{
			RpcResponse: &livekit.RpcResponse{
				RequestId: requestId,
			},
		},
	}

	if error != nil {
		packet.Value.(*livekit.DataPacket_RpcResponse).RpcResponse.Value = &livekit.RpcResponse_Error{
			Error: error.toProto(),
		}
	} else {
		if payload == nil {
			emptyStr := ""
			payload = &emptyStr
		}

		packet.Value.(*livekit.DataPacket_RpcResponse).RpcResponse.Value = &livekit.RpcResponse_Payload{
			Payload: *payload,
		}
	}

	e.publishDataPacket(packet, livekit.DataPacket_RELIABLE)
}

func (e *RTCEngine) publishRpcAck(destinationIdentity, requestId string) {
	packet := &livekit.DataPacket{
		DestinationIdentities: []string{destinationIdentity},
		Kind:                  livekit.DataPacket_RELIABLE,
		Value: &livekit.DataPacket_RpcAck{
			RpcAck: &livekit.RpcAck{
				RequestId: requestId,
			},
		},
	}

	e.publishDataPacket(packet, livekit.DataPacket_RELIABLE)
}

func (e *RTCEngine) publishRpcRequest(destinationIdentity, requestId, method, payload string, responseTimeout time.Duration) {
	packet := &livekit.DataPacket{
		DestinationIdentities: []string{destinationIdentity},
		Kind:                  livekit.DataPacket_RELIABLE,
		Value: &livekit.DataPacket_RpcRequest{
			RpcRequest: &livekit.RpcRequest{
				Id:                requestId,
				Method:            method,
				Payload:           payload,
				ResponseTimeoutMs: uint32(responseTimeout.Milliseconds()),
				Version:           1,
			},
		},
	}

	e.publishDataPacket(packet, livekit.DataPacket_RELIABLE)
}<|MERGE_RESOLUTION|>--- conflicted
+++ resolved
@@ -83,13 +83,10 @@
 	OnResuming              func()
 	OnResumed               func()
 	OnTranscription         func(*livekit.Transcription)
-<<<<<<< HEAD
+	OnSignalClientConnected func(*livekit.JoinResponse)
 	OnRpcRequest            func(callerIdentity, requestId, method, payload string, responseTimeout time.Duration, version uint32)
 	OnRpcAck                func(requestId string)
 	OnRpcResponse           func(requestId string, payload *string, error *RpcError)
-=======
-	OnSignalClientConnected func(*livekit.JoinResponse)
->>>>>>> 350ae588
 
 	// callbacks to get data
 	CbGetLocalParticipantSID func() string
