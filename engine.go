--- conflicted
+++ resolved
@@ -351,10 +351,7 @@
 	clientConfig *livekit.ClientConfiguration,
 	subscriberPrimary *bool,
 ) error {
-<<<<<<< HEAD
 	e.log.Debugw("Using ICE servers", "servers", iceServers)
-=======
->>>>>>> 4f29f99c
 	configuration := e.makeRTCConfiguration(iceServers, clientConfig)
 
 	// reset reliable message sequence
@@ -568,7 +565,6 @@
 	}
 }
 
-<<<<<<< HEAD
 func (e *RTCEngine) closePeerConnections() {
 	e.pclock.Lock()
 	defer e.pclock.Unlock()
@@ -577,55 +573,6 @@
 		e.publisher.Close()
 		e.publisher = nil
 	}
-=======
-	trueVal := true
-	falseVal := false
-	maxRetries := uint16(1)
-	e.dclock.Lock()
-	e.lossyDC, err = e.publisher.PeerConnection().CreateDataChannel(lossyDataChannelName, &webrtc.DataChannelInit{
-		Ordered:        &falseVal,
-		MaxRetransmits: &maxRetries,
-	})
-	if err != nil {
-		e.dclock.Unlock()
-		return err
-	}
-	e.lossyDC.OnMessage(e.handleDataPacket)
-
-	e.reliableDC, err = e.publisher.PeerConnection().CreateDataChannel(reliableDataChannelName, &webrtc.DataChannelInit{
-		Ordered: &trueVal,
-	})
-	if err != nil {
-		e.dclock.Unlock()
-		return err
-	}
-	e.reliableDC.OnMessage(e.handleDataPacket)
-
-	// SIGNALLING-V2-TODO: instantiating this rely on signal transport strategy rather than signalling version
-	// SIGNALLING-V2-TODO: for signalling v2 instantiate publisher PC before connect and then do just SetConfiguration in OnConnectResponse
-	if e.signallingVersion == signalling.SignallingVersionV2 {
-		e.signallingDC, err = e.publisher.PeerConnection().CreateDataChannel(signallingDataChannelName, &webrtc.DataChannelInit{
-			Ordered: &trueVal,
-		})
-		if err != nil {
-			e.dclock.Unlock()
-			return err
-		}
-		e.signallingDC.OnOpen(func() {
-			signallingTransportDataChannel := signalling.NewSignalTransportDataChannel(signalling.SignalTransportDataChannelParams{
-				Logger:        e.log,
-				DataChannel:   e.signallingDC,
-				SignalHandler: e.signalHandler,
-			})
-			e.signalTransport.SetAsyncTransport(signallingTransportDataChannel)
-		})
-		e.signallingDC.OnClose(func() {
-			// SIGNALLING-V2-TODO: should call SignalTransportHandler.OnClose
-		})
-		e.signallingDC.OnMessage(e.handleSignalling)
-	}
-	e.dclock.Unlock()
->>>>>>> 4f29f99c
 
 	if e.subscriber != nil {
 		e.subscriber.Close()
