--- conflicted
+++ resolved
@@ -363,8 +363,22 @@
 	ts.desiredPTSOffset = 140 * time.Millisecond // large delta
 	ts.nextPTSAdjustmentAt = mono.Now().Add(-time.Second)
 
-<<<<<<< HEAD
-	require.False(t, ts.shouldAdjustPTS(), "audio gating should block adjustment when disabled")
+	require.False(t, ts.shouldAdjustPTS(80*time.Millisecond), "audio gating should block adjustment when disabled")
+}
+
+func TestShouldAdjustPTS_NoPTSRegression(t *testing.T) {
+	clock := uint32(48000)
+	ts := newTSForTests(t, clock, webrtc.RTPCodecTypeVideo)
+	ts.maxDriftAdjustment = 5 * time.Millisecond
+	ts.currentPTSOffset = 100 * time.Millisecond
+
+	ts.lastPTS = 200 * time.Millisecond
+	currentPTS := ts.lastPTS + ts.maxDriftAdjustment - time.Millisecond
+
+	ts.desiredPTSOffset = 80 * time.Millisecond
+	ts.nextPTSAdjustmentAt = mono.Now().Add(-time.Second)
+
+	require.False(t, ts.shouldAdjustPTS(currentPTS), "should not adjust PTS when it would regress")
 }
 
 func TestNormalizePTSToMediaPipelineTimeline_NoPipeline(t *testing.T) {
@@ -412,22 +426,4 @@
 	expectedPTS := deadline + ts.maxMediaRunningTimeDelay - ts.currentPTSOffset
 	require.InDelta(t, float64(expectedPTS), float64(ptsOut), float64(3*time.Millisecond))
 	require.InDelta(t, float64(expectedPTS+ts.currentPTSOffset), float64(adjusted), float64(3*time.Millisecond))
-=======
-	require.False(t, ts.shouldAdjustPTS(80*time.Millisecond), "audio gating should block adjustment when disabled")
-}
-
-func TestShouldAdjustPTS_NoPTSRegression(t *testing.T) {
-	clock := uint32(48000)
-	ts := newTSForTests(t, clock, webrtc.RTPCodecTypeVideo)
-	ts.maxDriftAdjustment = 5 * time.Millisecond
-	ts.currentPTSOffset = 100 * time.Millisecond
-
-	ts.lastPTS = 200 * time.Millisecond
-	currentPTS := ts.lastPTS + ts.maxDriftAdjustment - time.Millisecond
-
-	ts.desiredPTSOffset = 80 * time.Millisecond
-	ts.nextPTSAdjustmentAt = mono.Now().Add(-time.Second)
-
-	require.False(t, ts.shouldAdjustPTS(currentPTS), "should not adjust PTS when it would regress")
->>>>>>> cb2aaa32
 }