--- conflicted
+++ resolved
@@ -36,16 +36,10 @@
 	cStartTimeAdjustWindow    = 2 * time.Minute
 	cStartTimeAdjustThreshold = 5 * time.Second
 
-<<<<<<< HEAD
-	cMaxTimelyPacketAge = 10 * time.Second
-
-	cHighDriftLoggingThreshold = 20 * time.Millisecond
-	cGapHistogramNumBins       = 101
-=======
 	cHighDriftLoggingThreshold  = 20 * time.Millisecond
 	cGapHistogramNumBins        = 101
 	cPTSAdjustmentLogSampleStep = 400 * time.Millisecond
->>>>>>> cb2aaa32
+	cMaxTimelyPacketAge         = 10 * time.Second
 )
 
 //go:generate go run github.com/maxbrunsfeld/counterfeiter/v6 -generate
@@ -133,12 +127,9 @@
 		enableStartGate:                   s.config.EnableStartGate,
 		nextPTSAdjustmentAt:               mono.Now(),
 		propagationDelayEstimator:         NewOWDEstimator(OWDEstimatorParamsDefault),
-<<<<<<< HEAD
 		mediaRunningTime:                  s.config.MediaRunningTime,
 		maxMediaRunningTimeDelay:          s.config.MaxMediaRunningTimeDelay,
-=======
 		lastPTSAdjustedLogBucket:          math.MaxInt64,
->>>>>>> cb2aaa32
 	}
 
 	if s.config.EnableStartGate {
@@ -351,7 +342,8 @@
 		t.logPTSAdjustmentSampled(ts, pts, estimatedPTS, prevCurrentPTSOffset, throttle)
 	}
 
-	adjusted := pts + t.currentPTSOffset
+	adjusted, pts := t.normalizePTSToMediaPipelineTimeline(pts, ts, now)
+
 	if adjusted < t.lastPTSAdjusted {
 		// always move it forward
 		t.logger.Infow(
@@ -367,11 +359,6 @@
 		adjusted = t.lastPTSAdjusted + time.Millisecond
 	}
 
-<<<<<<< HEAD
-	adjusted, pts := t.normalizePTSToMediaPipelineTimeline(pts, ts, now)
-
-=======
->>>>>>> cb2aaa32
 	// if past end time, return EOF
 	if t.maxPTS > 0 && (adjusted > t.maxPTS) {
 		t.stats.numDroppedEOF++
